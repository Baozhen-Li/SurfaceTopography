#!/usr/bin/env python3
# -*- coding:utf-8 -*-
"""
@file   10-Hertz_tests.py

@author Till Junge <till.junge@kit.edu>

@date   05 Oct 2015

@brief  Tests adhesion-free systems for accuracy and compares performance

@section LICENCE

 Copyright (C) 2015 Till Junge

PyPyContact is free software; you can redistribute it and/or
modify it under the terms of the GNU General Public License as
published by the Free Software Foundation, either version 3, or (at
your option) any later version.

PyPyContact is distributed in the hope that it will be useful, but
WITHOUT ANY WARRANTY; without even the implied warranty of
MERCHANTABILITY or FITNESS FOR A PARTICULAR PURPOSE. See the GNU
General Public License for more details.

You should have received a copy of the GNU General Public License
along with GNU Emacs; see the file COPYING. If not, write to the
Free Software Foundation, Inc., 59 Temple Place - Suite 330,
Boston, MA 02111-1307, USA.
"""

<<<<<<< HEAD
try:
    import unittest
    import numpy as np
    import time
    import math
    from PyPyContact.ContactMechanics import HardWall
    from PyPyContact.SolidMechanics import PeriodicFFTElasticHalfSpace
    from PyPyContact.Surface import Sphere
    from PyPyContact.System import SystemFactory
    from PyPyContact.Tools.Logger import screen
except ImportError as err:
    import sys
    print(err)
    sys.exit(-1)
=======
import unittest
import numpy as np
import time
import math
from PyPyContact.ContactMechanics import HardWall
from PyPyContact.SolidMechanics import PeriodicFFTElasticHalfSpace
from PyPyContact.Surface import Sphere
from PyPyContact.System import SystemFactory
from PyPyContact.Tools.Logger import screen

# -----------------------------------------------------------------------------
# Taken from matscipy
def radius_and_pressure(N, R, Es):
    """
    Given normal load, sphere radius and contact modulus compute contact radius
    and peak pressure.

    Parameters
    ----------
    N : float
        Normal force.
    R : float
        Sphere radius.
    Es : float
        Contact modulus: Es = E/(1-nu**2) with Young's modulus E and Poisson
        number nu.

    Returns
    -------
    a : float
        Contact radius.
    p0 : float
        Maximum pressure inside the contacting area (right under the apex).
    """

    a = R*(3./4*( N/(Es*R**2) ))**(1./3)
    p0 = 3*N/(2*math.pi*a*a)
    
    return a, p0
>>>>>>> e3805272

# -----------------------------------------------------------------------------
# Taken from matscipy
def radius_and_pressure(N, R, Es):
    """
    Given normal load, sphere radius and contact modulus compute contact radius
    and peak pressure.

    Parameters
    ----------
    N : float
        Normal force.
    R : float
        Sphere radius.
    Es : float
        Contact modulus: Es = E/(1-nu**2) with Young's modulus E and Poisson
        number nu.

    Returns
    -------
    a : float
        Contact radius.
    p0 : float
        Maximum pressure inside the contacting area (right under the apex).
    """

    a = R*(3./4*( N/(Es*R**2) ))**(1./3)
    p0 = 3*N/(2*math.pi*a*a)
    
    return a, p0

# -----------------------------------------------------------------------------
# Taken from matscipy
def surface_stress(r, nu=0.5):
    """
    Given distance from the center of the sphere, contact radius and Poisson
    number contact, compute the stress at the surface.

    Parameters
    ----------
    r : array_like
        Array of distance (from the center of the sphere in units of contact
        radius a).
    nu : float
        Poisson number.

    Returns
    -------
    pz : array
        Contact pressure (in units of maximum pressure p0).
    sr : array
        Radial stress (in units of maximum pressure p0).
    stheta : array
        Azimuthal stress (in units of maximum pressure p0).
    """

    mask0 = np.abs(r) < 1e-6
    maski = np.logical_and(r < 1.0, np.logical_not(mask0))
    masko = np.logical_and(np.logical_not(maski), np.logical_not(mask0))
    r_0 = r[mask0]
    r_i = r[maski]
    r_o = r[masko]

    # Initialize
    pz = np.zeros_like(r)
    sr = np.zeros_like(r)
    stheta = np.zeros_like(r)

    # Solution at r=0
    if mask0.sum() > 0:
        pz[mask0] = np.ones_like(r_0)
        sr[mask0] = -(1.+2*nu)/2.*np.ones_like(r_0)
        stheta[mask0] = -(1.+2*nu)/2.*np.ones_like(r_0)

    # Solution inside the contact radius
    if maski.sum() > 0:
        r_a_sq = r_i**2
        pz[maski] = np.sqrt(1-r_a_sq)
        sr[maski] = (1.-2.*nu)/(3.*r_a_sq)*(1.-(1.-r_a_sq)**(3./2))- \
            np.sqrt(1.-r_a_sq)
        stheta[maski] = -(1.-2.*nu)/(3.*r_a_sq)*(1.-(1.-r_a_sq)**(3./2))- \
            2*nu*np.sqrt(1.-r_a_sq)

    # Solution outside of the contact radius
    if masko.sum() > 0:
        r_a_sq = r_o**2
        po = (1.-2.*nu)/(3.*r_a_sq)
        sr[masko] = po
        stheta[masko] = -po

    return pz, sr, stheta

# -----------------------------------------------------------------------------
# Taken from matscipy
def surface_displacements(r):
    """
    Return the displacements at the surface due to an indenting sphere.
    See: K.L. Johnson, Contact Mechanics, p. 61

    Parameters
    ----------
    r : array_like
        Radial position normalized by contact radius a.

    Returns
    -------
    uz : array
        Normal displacements at the surface of the contact (in units of
        p0/Es * a where p0 is maximum pressure, Es contact modulus and a
        contact radius).
    """

    maski = r < 1.0
    masko = np.logical_not(maski)
    r_i = r[maski]
    r_o = r[masko]

    # Initialize
    uz = np.zeros_like(r)

    # Solution inside the contact circle
    if maski.sum() > 0:
        uz[maski] = -math.pi*(2.-r_i**2)/4.

    # Solution outside the contact circle
    if masko.sum() > 0:
        uz[masko] = (-(2.-r_o**2)*np.arcsin(1./r_o) -
            r_o*np.sqrt(1.-(1./r_o)**2))/2.

    return uz




# -----------------------------------------------------------------------------
class HertzTest(unittest.TestCase):
    def setUp(self):
        # sphere radius:
        self.r_s = 20.0
        # contact radius
        self.r_c = .2
        # peak pressure
        self.p_0 = 2.5
        # equivalent Young's modulus
        self.E_s = 102.

    def test_elastic_solution(self):
        r = np.linspace(0, self.r_s, 6)/self.r_c
        u = surface_displacements(r) / (self.p_0/self.E_s*self.r_c)
        sig = surface_stress(r)[0]/self.p_0

    def test_constrained_conjugate_gradients(self):
        nx = 512
        sx = 15.0
        disp0 = 0.1
        substrate = PeriodicFFTElasticHalfSpace((nx, nx), self.E_s)
        interaction = HardWall()
        surface = Sphere(self.r_s, (nx, nx), (sx, sx))
        system = SystemFactory(substrate, interaction, surface)

        disp, forces = system.minimize_proxy(disp0, logger=screen)

        print(forces.sum(), forces[forces>0].sum(), forces[forces<0].sum())
        normal_force = -forces.sum()
        a, p0 = radius_and_pressure(normal_force, self.r_s, self.E_s)
        print(a, p0, a/self.r_s)

        import matplotlib.pyplot as plt
        x = (np.arange(nx)-nx/2)*sx/nx
        plt.subplot(2,1,1)
        plt.plot(x, disp[:,nx/2])
        plt.plot(x, np.sqrt(self.r_s**2-x**2)-(self.r_s-disp0))
        plt.subplot(2,1,2)
        plt.plot(x, -forces[:,nx/2]*(nx/sx)**2)
        plt.plot(x, p0*np.sqrt(1-(x/a)**2))
        plt.show()


if __name__ == '__main__':
    unittest.main()<|MERGE_RESOLUTION|>--- conflicted
+++ resolved
@@ -29,7 +29,6 @@
 Boston, MA 02111-1307, USA.
 """
 
-<<<<<<< HEAD
 try:
     import unittest
     import numpy as np
@@ -44,16 +43,6 @@
     import sys
     print(err)
     sys.exit(-1)
-=======
-import unittest
-import numpy as np
-import time
-import math
-from PyPyContact.ContactMechanics import HardWall
-from PyPyContact.SolidMechanics import PeriodicFFTElasticHalfSpace
-from PyPyContact.Surface import Sphere
-from PyPyContact.System import SystemFactory
-from PyPyContact.Tools.Logger import screen
 
 # -----------------------------------------------------------------------------
 # Taken from matscipy
@@ -82,9 +71,8 @@
 
     a = R*(3./4*( N/(Es*R**2) ))**(1./3)
     p0 = 3*N/(2*math.pi*a*a)
-    
+
     return a, p0
->>>>>>> e3805272
 
 # -----------------------------------------------------------------------------
 # Taken from matscipy
@@ -113,7 +101,7 @@
 
     a = R*(3./4*( N/(Es*R**2) ))**(1./3)
     p0 = 3*N/(2*math.pi*a*a)
-    
+
     return a, p0
 
 # -----------------------------------------------------------------------------
@@ -260,8 +248,4 @@
         plt.subplot(2,1,2)
         plt.plot(x, -forces[:,nx/2]*(nx/sx)**2)
         plt.plot(x, p0*np.sqrt(1-(x/a)**2))
-        plt.show()
-
-
-if __name__ == '__main__':
-    unittest.main()+        plt.show()