#
# Copyright 2019-2020 Lars Pastewka
#           2019-2020 Antoine Sanner
#
# ### MIT license
#
# Permission is hereby granted, free of charge, to any person obtaining a copy
# of this software and associated documentation files (the "Software"), to deal
# in the Software without restriction, including without limitation the rights
# to use, copy, modify, merge, publish, distribute, sublicense, and/or sell
# copies of the Software, and to permit persons to whom the Software is
# furnished to do so, subject to the following conditions:
#
# The above copyright notice and this permission notice shall be included in
# all copies or substantial portions of the Software.
#
# THE SOFTWARE IS PROVIDED "AS IS", WITHOUT WARRANTY OF ANY KIND, EXPRESS OR
# IMPLIED, INCLUDING BUT NOT LIMITED TO THE WARRANTIES OF MERCHANTABILITY,
# FITNESS FOR A PARTICULAR PURPOSE AND NONINFRINGEMENT. IN NO EVENT SHALL THE
# AUTHORS OR COPYRIGHT HOLDERS BE LIABLE FOR ANY CLAIM, DAMAGES OR OTHER
# LIABILITY, WHETHER IN AN ACTION OF CONTRACT, TORT OR OTHERWISE, ARISING FROM,
# OUT OF OR IN CONNECTION WITH THE SOFTWARE OR THE USE OR OTHER DEALINGS IN THE
# SOFTWARE.
#

import os

import numpy as np
import pytest

from NuMPI import MPI

from SurfaceTopography.IO.NPY import NPYReader
from SurfaceTopography.IO.NPY import save_npy
from SurfaceTopography import open_topography

<<<<<<< HEAD
pytestmark = pytest.mark.skipif(
    MPI.COMM_WORLD.Get_size() > 1,
    reason="tests only serial funcionalities, please execute with pytest")

=======
import pytest
from NuMPI import MPI
from muFFT import FFT

DATADIR = os.path.dirname(os.path.realpath(__file__))
>>>>>>> 32530388

def test_save_and_load(comm_self, file_format_examples):
    # sometimes the surface isn't transposed the same way when
    topography = open_topography(
        os.path.join(file_format_examples, 'di4.di'),
        format="di").topography()

    npyfile = os.path.join(os.path.dirname(os.path.realpath(__file__)),
                           "test_save_and_load.npy")
    save_npy(npyfile, topography)

    loaded_topography = NPYReader(npyfile, communicator=comm_self).topography(
        # nb_subdomain_grid_pts=topography.nb_grid_pts,
        # subdomain_locations=(0,0),
        physical_sizes=(1., 1.))

    np.testing.assert_allclose(loaded_topography.heights(),
                               topography.heights())

    os.remove(npyfile)


@pytest.mark.xfail
def test_save_and_load_np(comm_self, file_format_examples):
    # sometimes the surface isn't transposed the same way when

    topography = open_topography(
        os.path.join(file_format_examples, 'di4.di'),
        format="di").topography()

    npyfile = "test_save_and_load_np.npy"
    np.save(npyfile, topography.heights())

    loaded_topography = NPYReader(npyfile, communicator=comm_self).topography(
        size=(1., 1.))

    np.testing.assert_allclose(loaded_topography.heights(),
                               topography.heights())

<<<<<<< HEAD
    os.remove(npyfile)
=======
    np.testing.assert_allclose(loaded_topography.heights(), topography.heights())
    
    os.remove(npyfile)


@pytest.fixture
def examplefile(comm):
    fn = DATADIR + "/worflowtest.npy"
    res = (128,64)
    np.random.seed(1)
    data  = np.random.random(res )
    data -= np.mean(data)
    if comm.rank == 0:
        np.save(fn, data)

    comm.barrier()
    return (fn, res, data)

@pytest.mark.parametrize("loader", [open_topography, NPYReader])
def test_reader(comm, loader, examplefile):
    fn, res, data = examplefile

    # Read metadata from the file and returns a UniformTopgraphy Object
    fileReader = loader(fn, communicator=comm)
    fileReader.nb_grid_pts = fileReader.channels[0].nb_grid_pts

    assert fileReader.nb_grid_pts == res

    fftengine = FFT(nb_grid_pts=fileReader.nb_grid_pts,
                    fft="mpi",
                    communicator=comm )

    top = fileReader.topography(
        subdomain_locations=fftengine.subdomain_locations,
        nb_subdomain_grid_pts=fftengine.nb_subdomain_grid_pts,
        physical_sizes=fileReader.nb_grid_pts)

    assert top.nb_grid_pts == fftengine.nb_domain_grid_pts
    assert top.nb_subdomain_grid_pts \
           == fftengine.nb_subdomain_grid_pts
          # or top.nb_subdomain_grid_pts == (0,0) # for FreeFFTElHS
    assert top.subdomain_locations == fftengine.subdomain_locations

    np.testing.assert_array_equal(top.heights(),data[top.subdomain_slices])

    # test that the slicing is what is expected

    fulldomain_field = np.arange(np.prod(fftengine.nb_domain_grid_pts)
                                 ).reshape(fftengine.nb_domain_grid_pts)

    np.testing.assert_array_equal(
        fulldomain_field[top.subdomain_slices],
        fulldomain_field[tuple([
            slice(fftengine.subdomain_locations[i],
            fftengine.subdomain_locations[i]
                  + max(0,min(fftengine.nb_domain_grid_pts[i]
                  - fftengine.subdomain_locations[i],
            fftengine.nb_subdomain_grid_pts[i])))
            for i in range(len(fftengine.nb_domain_grid_pts))])])
>>>>>>> 32530388
<|MERGE_RESOLUTION|>--- conflicted
+++ resolved
@@ -23,10 +23,8 @@
 # SOFTWARE.
 #
 
+import numpy as np
 import os
-
-import numpy as np
-import pytest
 
 from NuMPI import MPI
 
@@ -34,18 +32,11 @@
 from SurfaceTopography.IO.NPY import save_npy
 from SurfaceTopography import open_topography
 
-<<<<<<< HEAD
-pytestmark = pytest.mark.skipif(
-    MPI.COMM_WORLD.Get_size() > 1,
-    reason="tests only serial funcionalities, please execute with pytest")
-
-=======
 import pytest
 from NuMPI import MPI
 from muFFT import FFT
 
 DATADIR = os.path.dirname(os.path.realpath(__file__))
->>>>>>> 32530388
 
 def test_save_and_load(comm_self, file_format_examples):
     # sometimes the surface isn't transposed the same way when
@@ -54,19 +45,17 @@
         format="di").topography()
 
     npyfile = os.path.join(os.path.dirname(os.path.realpath(__file__)),
-                           "test_save_and_load.npy")
+                          "test_save_and_load.npy")
     save_npy(npyfile, topography)
 
     loaded_topography = NPYReader(npyfile, communicator=comm_self).topography(
-        # nb_subdomain_grid_pts=topography.nb_grid_pts,
-        # subdomain_locations=(0,0),
-        physical_sizes=(1., 1.))
+        #nb_subdomain_grid_pts=topography.nb_grid_pts,
+        #subdomain_locations=(0,0),
+        physical_sizes=(1., 1.) )
 
-    np.testing.assert_allclose(loaded_topography.heights(),
-                               topography.heights())
+    np.testing.assert_allclose(loaded_topography.heights(), topography.heights())
 
     os.remove(npyfile)
-
 
 @pytest.mark.xfail
 def test_save_and_load_np(comm_self, file_format_examples):
@@ -79,15 +68,8 @@
     npyfile = "test_save_and_load_np.npy"
     np.save(npyfile, topography.heights())
 
-    loaded_topography = NPYReader(npyfile, communicator=comm_self).topography(
-        size=(1., 1.))
+    loaded_topography = NPYReader(npyfile, communicator=comm_self).topography(size=(1., 1.))
 
-    np.testing.assert_allclose(loaded_topography.heights(),
-                               topography.heights())
-
-<<<<<<< HEAD
-    os.remove(npyfile)
-=======
     np.testing.assert_allclose(loaded_topography.heights(), topography.heights())
     
     os.remove(npyfile)
@@ -146,5 +128,4 @@
                   + max(0,min(fftengine.nb_domain_grid_pts[i]
                   - fftengine.subdomain_locations[i],
             fftengine.nb_subdomain_grid_pts[i])))
-            for i in range(len(fftengine.nb_domain_grid_pts))])])
->>>>>>> 32530388
+            for i in range(len(fftengine.nb_domain_grid_pts))])])