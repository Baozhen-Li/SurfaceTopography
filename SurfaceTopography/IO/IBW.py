--- conflicted
+++ resolved
@@ -160,8 +160,6 @@
         # we could pass the data units here, but they dont seem to be always
         # correct for all channels?!
 
-<<<<<<< HEAD
-=======
         channel = self._channels[channel_index]
         if channel.height_scale_factor is not None:
             if height_scale_factor is not None:
@@ -171,5 +169,4 @@
         if height_scale_factor is not None:
             topo = topo.scale(height_scale_factor)
 
->>>>>>> 7c816b40
         return topo