#!/usr/bin/env python3
# -*- coding:utf-8 -*-
"""
@file   FFTElasticHalfSpace.py

@author Till Junge <till.junge@kit.edu>

@date   26 Jan 2015

@brief  Implement the FFT-based elasticity solver of pycontact

@section LICENCE

 Copyright (C) 2015 Till Junge

PyPyContact is free software; you can redistribute it and/or
modify it under the terms of the GNU General Public License as
published by the Free Software Foundation, either version 3, or (at
your option) any later version.

PyPyContact is distributed in the hope that it will be useful, but
WITHOUT ANY WARRANTY; without even the implied warranty of
MERCHANTABILITY or FITNESS FOR A PARTICULAR PURPOSE. See the GNU
General Public License for more details.

You should have received a copy of the GNU General Public License
along with GNU Emacs; see the file COPYING. If not, write to the
Free Software Foundation, Inc., 59 Temple Place - Suite 330,
Boston, MA 02111-1307, USA.
"""


import numpy as np
from scipy.fftpack import fftn, ifftn
from collections import namedtuple

from .Substrates import ElasticSubstrate


class PeriodicFFTElasticHalfSpace(ElasticSubstrate):
    """ Uses the FFT to solve the displacements and stresses in an elastic
        Halfspace due to a given array of point forces. This halfspace
        implementation cheats somewhat: since a net pressure would result in
        infinite displacement, the first term of the FFT is systematically
        dropped.
        The implementation follows the description in Stanley & Kato J. Tribol.
        119(3), 481-485 (Jul 01, 1997)
    """
    # pylint: disable=too-many-instance-attributes

    name = "periodic_fft_elastic_halfspace"
    _periodic = True

    def __init__(self, resolution, young, size=2*np.pi, superclass=True):
        """
        Keyword Arguments:
        resolution -- Tuple containing number of points in spatial directions.
                      The length of the tuple determines the spatial dimension
                      of the problem.
        young      -- Equiv. Young's modulus E'
                      1/E' = (i-ν_1**2)/E'_1 + (i-ν_2**2)/E'_2
        size       -- (default 2π) domain size. For multidimensional problems,
                      a tuple can be provided to specify the lenths per
                      dimension. If the tuple has less entries than dimensions,
                      the last value in repeated.
        superclass -- (default True) client software never uses this. Only
                      inheriting subclasses use this.
        """
        super().__init__()
        if not hasattr(resolution, "__iter__"):
            resolution = (resolution, )
        if not hasattr(size, "__iter__"):
            size = (size, )
        self.__dim = len(resolution)
        if self.dim not in (1, 2):
            raise self.Error(
                ("Dimension of this problem is {}. Only 1 and 2-dimensional "
                 "problems are supported").format(self.dim))
        self.resolution = resolution
        tmpsize = list()
        for i in range(self.dim):
            tmpsize.append(size[min(i, len(size)-1)])
        self.size = tuple(tmpsize)
        self.nb_pts = np.prod(self.resolution)
        self.area_per_pt = np.prod(self.size)/self.nb_pts
        self.steps = tuple(
            float(size)/res for size, res in zip(self.size, self.resolution))
        self.young = young
        if superclass:
            self._compute_fourier_coeffs()
            self._compute_i_fourier_coeffs()

    @property
    def dim(self, ):
        "return the substrate's physical dimension"
        return self.__dim

    @property
    def computational_resolution(self, ):
        """
        usually, the resolution of the system is equal to the geometric
        resolution (of the surface). For example free boundary conditions,
        require the computational resolution to differ from the geometric one,
        see FreeFFTElasticHalfSpace.
        """
        return self.resolution

    def __repr__(self):
        dims = 'x', 'y', 'z'
        size_str = ', '.join('{}: {}({})'.format(dim, size, resolution) for
                             dim, size, resolution in zip(dims, self.size,
                                                          self.resolution))
        return ("{0.dim}-dimensional halfspace '{0.name}', size(resolution) in"
                " {1}, E' = {0.young}").format(self, size_str)

    def _compute_fourier_coeffs(self):
        """
        Compute the weights w relating fft(displacement) to fft(pressure):
        fft(u) = w*fft(p), see (6) Stanley & Kato J. Tribol. 119(3), 481-485
        (Jul 01, 1997).
        WARNING: the paper is dimensionally *incorrect*. see for the correct
        1D formulation: Section 13.2 in
            K. L. Johnson. (1985). Contact Mechanics. [Online]. Cambridge:
            Cambridge  University Press. Available from: Cambridge Books Online
            <http://dx.doi.org/10.1017/CBO9781139171731> [Accessed 16 February
            2015]
        for correct 2D formulation: Appendix 1, eq A.2 in
            Johnson, Greenwood and Higginson, "The Contact of Elastic Regular
            Wavy surfaces", Int. J. Mech. Sci. Vol. 27 No. 6, pp. 383-396, 1985
            <http://dx.doi.org/10.1016/0020-7403(85)90029-3> [Accessed 18 March
            2015]
        """
        facts = np.zeros(self.resolution)
        if self.dim == 1:
            for index in range(2, self.resolution[0]//2+2):
                facts[-index+1] = facts[index - 1] = \
                  self.size[0]/(self.young*index*np.pi)

        if self.dim == 2:
            for idx_m in range(1, self.resolution[0]//2+2):
                for idx_n in range(1, self.resolution[1]//2+2):
                    facts[-idx_m+1, -idx_n+1] = facts[-idx_m+1, idx_n-1] = \
<<<<<<< HEAD
                        facts[idx_m-1, -idx_n+1] = facts[idx_m-1, idx_n-1] = \
                        2./(self.young*(idx_m**2+idx_n**2)**.5)
=======
                      facts[idx_m-1, -idx_n+1] = facts[idx_m-1, idx_n-1] = \
                      1./(self.young*np.pi*((idx_m/self.size[0])**2 +
                                            (idx_n/self.size[1])**2)**.5)
>>>>>>> ec6f07f7
            facts[0, 0] = 0
        self.weights = facts

    def _compute_i_fourier_coeffs(self):
        """Invert the weights w relating fft(displacement) to fft(pressure):
        """
        self.iweights = np.zeros_like(self.weights)
        self.iweights[self.weights != 0] = 1./self.weights[self.weights != 0]

    def evaluate_disp(self, forces):
        """ Computes the displacement due to a given force array
        Keyword Arguments:
        forces   -- a numpy array containing point forces (*not* pressures)
        """
        if forces.shape != self.computational_resolution:
            raise self.Error(
                ("force array has a different shape ({0}) than this halfspace'"
                 "s resolution ({1})").format(
                     forces.shape, self.computational_resolution))
        return ifftn(self.weights * fftn(-forces)).real/self.area_per_pt

    def evaluate_force(self, disp):
        """ Computes the force due to a given displacement array
        Keyword Arguments:
        disp   -- a numpy array containing point displacements
        """
        if disp.shape != self.computational_resolution:
            raise self.Error(
                ("force array has a different shape ({0}) than this halfspace'"
                 "s resolution ({1})").format(
                     disp.shape, self.computational_resolution))
        return -ifftn(self.iweights*fftn(disp)).real*self.area_per_pt

    def evaluate_k_disp(self, forces):
        """ Computes the K-space displacement due to a given force array
        Keyword Arguments:
        forces   -- a numpy array containing point forces (*not* pressures)
        """
        if forces.shape != self.computational_resolution:
            raise self.Error(
                ("force array has a different shape ({0}) than this halfspace'"
                 "s resolution ({1})").format(
                     forces.shape, self.computational_resolution))
        return self.weights * fftn(forces)/self.area_per_pt

    def evaluate_k_force(self, disp):
        """ Computes the K-space forces due to a given displacement array
        Keyword Arguments:
        disp   -- a numpy array containing point displacements
        """
        if disp.shape != self.computational_resolution:
            raise self.Error(
                ("force array has a different shape ({0}) than this halfspace'"
                 "s resolution ({1})").format(
                     disp.shape, self.computational_resolution))
        return self.iweights*fftn(disp)*self.area_per_pt

    def evaluate_elastic_energy(self, forces, disp):
        """
        computes and returns the elastic energy due to forces and displacements
        Arguments:
        forces -- array of forces
        disp   -- array of displacements
        """
        # pylint: disable=no-self-use
        return .5*np.dot(np.ravel(disp), np.ravel(-forces))

    def evaluate_elastic_energy_k_space(self, kforces, kdisp):
        """
        computes and returns the elastic energy due to forces and displacement
        in Fourier space
        Arguments:
        forces -- array of forces
        disp   -- array of displacements
        """
        # pylint: disable=no-self-use
        # using vdot instead of dot because of conjugate
        return .5*np.vdot(kdisp, kforces).real/self.nb_pts

    def evaluate(self, disp, pot=True, forces=False):
        """Evaluates the elastic energy and the point forces
        Keyword Arguments:
        disp   -- array of distances
        pot    -- (default True) if true, returns potential energy
        forces -- (default False) if true, returns forces
        """
        force = potential = None
        if forces:
            force = self.evaluate_force(disp)
            if pot:
                potential = self.evaluate_elastic_energy(force, disp)
        elif pot:
            kforce = self.evaluate_k_force(disp)
            potential = self.evaluate_elastic_energy_k_space(
                kforce, fftn(disp))
        return potential, force


class FreeFFTElasticHalfSpace(PeriodicFFTElasticHalfSpace):
    """
    Uses the FFT to solve the displacements and stresses in an non-periodic
    elastic Halfspace due to a given array of point forces. Uses the Green's
    functions formulaiton of Johnson (1985, p. 54). The application of the FFT
    to a nonperiodic domain is explained in Hockney (1969, p. 178.)

    K. L. Johnson. (1985). Contact Mechanics. [Online]. Cambridge: Cambridge
    University Press. Available from: Cambridge Books Online
    <http://dx.doi.org/10.1017/CBO9781139171731> [Accessed 16 February 2015]

    R. W. HOCKNEY, "The potential calculation and some applications," Methods
    of Computational Physics, B. Adler, S. Fernback and M. Rotenberg (Eds.),
    Academic Press, New York, 1969, pp. 136-211.
    """
    name = "free_fft_elastic_halfspace"
    _periodic = False

    def __init__(self, resolution, young, size=2*np.pi):
        """
        Keyword Arguments:
        resolution  -- Tuple containing number of points in spatial directions.
                       The length of the tuple determines the spatial dimension
                       of the problem. Warning: internally, the free boundary
                       conditions require the system so store a system of
                       2*resolution.x by 2*resolution.y. Keep in mind that if
                       your surface is nx by ny, the forces and displacements
                       will still be 2nx by 2ny.
        young       -- Equiv. Young's modulus E'
                       1/E' = (i-ν_1**2)/E'_1 + (i-ν_2**2)/E'_2
        size        -- (default 2π) domain size. For multidimensional problems,
                       a tuple can be provided to specify the lenths per
                       dimension. If the tuple has less entries than
                       dimensions, the last value in repeated.
        """
        super().__init__(resolution, young, size, superclass=False)
        self._compute_fourier_coeffs()
        self._compute_i_fourier_coeffs()
        self._comp_resolution = tuple((2*r for r in self.resolution))

    def spawn_child(self, resolution):
        """
        returns an instance with same physical properties with a smaller
        computational grid
        """
        size = tuple((resolution[i]/float(self.resolution[i])*self.size[i] for
                      i in range(self.dim)))
        return type(self)(resolution, self.young, size)

    @property
    def computational_resolution(self, ):
        """
        usually, the resolution of the system is equal to the geometric
        resolution (of the surface). For example free boundary conditions,
        require the computational resolution to differ from the geometric one,
        see FreeFFTElasticHalfSpace.
        """
        return self._comp_resolution

    def _compute_fourier_coeffs2(self):
        """Compute the weights w relating fft(displacement) to fft(pressure):
           fft(u) = w*fft(p), Johnson, p. 54, and Hockney, p. 178

           Now Deprecated
           This is the fastest version, about 2 orders faster than the python
           versions, however a bit memory-hungry, this version used to be
           default, but turns out to have no significant advantage over the
           matscipy implementation
        """
        # pylint: disable=too-many-locals
        if self.dim == 1:
            pass
        else:
            x_grid = np.arange(self.resolution[0]*2)
            x_grid = np.where(x_grid <= self.resolution[0], x_grid,
                              x_grid-self.resolution[0]*2) * self.steps[0]
            x_grid.shape = (-1, 1)
            y_grid = np.arange(self.resolution[1]*2)
            y_grid = np.where(y_grid <= self.resolution[1], y_grid,
                              y_grid-self.resolution[1]*2) * self.steps[1]
            y_grid.shape = (1, -1)
            x_p = (x_grid+self.steps[0]*.5).reshape((-1, 1))
            x_m = (x_grid-self.steps[0]*.5).reshape((-1, 1))
            xp2 = x_p*x_p
            xm2 = x_m*x_m

            y_p = y_grid+self.steps[1]*.5
            y_m = y_grid-self.steps[1]*.5
            yp2 = y_p*y_p
            ym2 = y_m*y_m
            sqrt_yp_xp = np.sqrt(yp2 + xp2)
            sqrt_ym_xp = np.sqrt(ym2 + xp2)
            sqrt_yp_xm = np.sqrt(yp2 + xm2)
            sqrt_ym_xm = np.sqrt(ym2 + xm2)
            facts = 1/(np.pi * self.young) * (
                x_p * np.log((y_p+sqrt_yp_xp) /
                             (y_m+sqrt_ym_xp)) +
                y_p * np.log((x_p+sqrt_yp_xp) /
                             (x_m+sqrt_yp_xm)) +
                x_m * np.log((y_m+sqrt_ym_xm) /
                             (y_p+sqrt_yp_xm)) +
                y_m * np.log((x_m+sqrt_ym_xm) /
                             (x_p+sqrt_ym_xp)))
        return fftn(facts), facts

    def _compute_fourier_coeffs(self):
        """Compute the weights w relating fft(displacement) to fft(pressure):
           fft(u) = w*fft(p), Johnson, p. 54, and Hockney, p. 178

           This version is less is copied from matscipy, use if memory is a
           concern
        """
        # pylint: disable=invalid-name
        facts = np.zeros(tuple((res*2 for res in self.resolution)))
        a = self.steps[0]*.5
        if self.dim == 1:
            pass
        else:
            b = self.steps[1]*.5
            x_s = np.arange(self.resolution[0]*2)
            x_s = np.where(x_s <= self.resolution[0], x_s,
                           x_s-self.resolution[0] * 2) * self.steps[0]
            x_s.shape = (-1, 1)
            y_s = np.arange(self.resolution[1]*2)
            y_s = np.where(y_s <= self.resolution[1], y_s,
                           y_s-self.resolution[1]*2) * self.steps[1]
            y_s.shape = (1, -1)
            facts = 1/(np.pi*self.young) * (
                (x_s+a)*np.log(((y_s+b)+np.sqrt((y_s+b)*(y_s+b) +
                                                (x_s+a)*(x_s+a))) /
                               ((y_s-b)+np.sqrt((y_s-b)*(y_s-b) +
                                                (x_s+a)*(x_s+a)))) +
                (y_s+b)*np.log(((x_s+a)+np.sqrt((y_s+b)*(y_s+b) +
                                                (x_s+a)*(x_s+a))) /
                               ((x_s-a)+np.sqrt((y_s+b)*(y_s+b) +
                                                (x_s-a)*(x_s-a)))) +
                (x_s-a)*np.log(((y_s-b)+np.sqrt((y_s-b)*(y_s-b) +
                                                (x_s-a)*(x_s-a))) /
                               ((y_s+b)+np.sqrt((y_s+b)*(y_s+b) +
                                                (x_s-a)*(x_s-a)))) +
                (y_s-b)*np.log(((x_s-a)+np.sqrt((y_s-b)*(y_s-b) +
                                                (x_s-a)*(x_s-a))) /
                               ((x_s+a)+np.sqrt((y_s-b)*(y_s-b) +
                                                (x_s+a)*(x_s+a)))))
        self.weights = fftn(facts)
        return self.weights, facts


# convenient container for storing correspondences betwees small and large
# system
BndSet = namedtuple('BndSet', ('large', 'small'))<|MERGE_RESOLUTION|>--- conflicted
+++ resolved
@@ -140,14 +140,9 @@
             for idx_m in range(1, self.resolution[0]//2+2):
                 for idx_n in range(1, self.resolution[1]//2+2):
                     facts[-idx_m+1, -idx_n+1] = facts[-idx_m+1, idx_n-1] = \
-<<<<<<< HEAD
-                        facts[idx_m-1, -idx_n+1] = facts[idx_m-1, idx_n-1] = \
-                        2./(self.young*(idx_m**2+idx_n**2)**.5)
-=======
                       facts[idx_m-1, -idx_n+1] = facts[idx_m-1, idx_n-1] = \
                       1./(self.young*np.pi*((idx_m/self.size[0])**2 +
                                             (idx_n/self.size[1])**2)**.5)
->>>>>>> ec6f07f7
             facts[0, 0] = 0
         self.weights = facts
 
